## My Personal Fork

This is a fork for the Instructor model becuase the original repository isn't kept up anymore.  I've also made some improvements to their source code:

<<<<<<< HEAD
1) Fixing it to work with versions of the ```sentence-transformers``` library after version 2.2.2
   > The original only supports version 2.2.2.
2) Properly download the models from huggingface.
3) Ability to use the model downloaded to a folder on your computer - not ALWAYS having to download from Huggingface.
=======
1) Fixing it to work with the ```sentence-transformers``` library above 2.2.2.
2) Properly download the models from huggingface using the new "snapshot download" API.
3) Ability to specify where you want the model donwloaded with the "cache_dir" parameter.
>>>>>>> 882336b4

## What follows is the original repository's readme file.  Ignore the quantization section, however, becuase pytorch has changed its API since then.

# One Embedder, Any Task: Instruction-Finetuned Text Embeddings

This repository contains the code and pre-trained models for our paper [One Embedder, Any Task: Instruction-Finetuned Text Embeddings](https://arxiv.org/abs/2212.09741). Please refer to our [project page](https://instructor-embedding.github.io/) for a quick project overview.

We introduce **Instructor**👨‍🏫, an instruction-finetuned text embedding model that can generate text embeddings tailored to any task (e.g., classification, retrieval, clustering, text evaluation, etc.) and domains (e.g., science, finance, etc.) ***by simply providing the task instruction, without any finetuning***. Instructor👨‍ achieves sota on 70 diverse embedding tasks!

**************************** **Updates** ****************************

* 01/21: We updated the code structure, which supports easy package installation.
* 12/28: We updated the [checkpoint](https://huggingface.co/hkunlp/instructor-large) with hard negatives.
* 12/20: We released [our paper](https://arxiv.org/abs/2212.09741), [code](https://github.com/HKUNLP/instructor-embedding), [project page](https://instructor-embedding.github.io/) and [checkpoint](https://huggingface.co/hkunlp/instructor-large). Check them out!

## Quick Links

- [One Embedder, Any Task: Instruction-Finetuned Text Embeddings](#one-embedder-any-task-instruction-finetuned-text-embeddings)
  - [Quick Links](#quick-links)
  - [Installation](#installation)
    - [Environment setup](#environment-setup)
  - [Getting Started](#getting-started)
    - [The `encode` function](#the-encode-function)
  - [Model List](#model-list)
  - [Use Cases](#use-cases)
    - [Calculate embeddings for your customized texts](#calculate-embeddings-for-your-customized-texts)
    - [Compute similarities between texts](#compute-similarities-between-texts)
    - [Use customized embeddings for information retrieval](#use-customized-embeddings-for-information-retrieval)
    - [Use customized embeddings for clustering](#use-customized-embeddings-for-clustering)
  - [Training](#training)
    - [Data](#data)
    - [Train INSTRUCTOR](#train-instructor)
  - [Evaluation](#evaluation)
    - [MTEB](#mteb)
    - [Billboard](#billboard)
    - [Prompt Retrieval](#prompt-retrieval)
  - [Quantization](#quantization)
  - [Bugs or questions?](#bugs-or-questions)
  - [Citation](#citation)
  - [INSTRUCTOR Elsewhere](#instructor-elsewhere)

## Installation
It is very easy to use INSTRUCTOR for any text embeddings. You can easily try it out in [Colab notebook](https://colab.research.google.com/drive/1P7ivNLMosHyG7XOHmoh7CoqpXryKy3Qt?usp=sharing). In your local machine, we recommend to first create a virtual environment:
```bash
conda env create -n instructor python=3.7
git clone https://github.com/HKUNLP/instructor-embedding
pip install -r requirements.txt
```
That will create the environment `instructor` we used. To use the embedding tool, first install the `InstructorEmbedding` package from PyPI
```bash
pip install InstructorEmbedding
```
or directly install it from our code
```bash
pip install -e .
```

### Environment setup

Activate the environment by running
```bash
conda activate instructor
```

## Getting Started

First download a pretrained model (See [model list](#model-list) for a full list of available models)

```python
from InstructorEmbedding import INSTRUCTOR
model = INSTRUCTOR('hkunlp/instructor-large')
```

Then provide the sentence and customized instruction to the model.
```python
# prepare texts with instructions
text_instruction_pairs = [
    {"instruction": "Represent the Science title:", "text": "3D ActionSLAM: wearable person tracking in multi-floor environments"},
    {"instruction": "Represent the Medicine sentence for retrieving a duplicate sentence:", "text": "Recent studies have suggested that statins, an established drug group in the prevention of cardiovascular mortality, could delay or prevent breast cancer recurrence but the effect on disease-specific mortality remains unclear."}
]

# postprocess
texts_with_instructions = []
for pair in text_instruction_pairs:
    texts_with_instructions.append([pair["instruction"], pair["text"]])

# calculate embeddings
customized_embeddings = model.encode(texts_with_instructions)
```

And that's it already. We now have a list of numpy arrays with the embeddings.

```python
for pair, embedding in zip(text_instruction_pairs, customized_embeddings):
    print("Instruction: ", pair["instruction"])
    print("text: ", pair["text"])
    print("Embedding: ", embedding)
    print("")
```

### The `encode` function

The users of the model need to use only the `encode` function:

```python
model.encode( sentences,
              batch_size: int = 32,
              show_progress_bar: bool = None,
              output_value: str = 'sentence_embedding',
              convert_to_numpy: bool = True,
              convert_to_tensor: bool = False,
              device: str = None,
              normalize_embeddings: bool = False)
```

* `sentences`: The sentences to be embedded. It should be in the format of `[["instruction prompt 0", "text to be embedded 0], ["instruction prompt 1", "text to be embedded 1], ...]`.
* `batch_size` (default: 32): The batch size used for the computation. It determines the number of sentences processed together in each batch.
* `show_progress_bar` (default: None): If set to `True`, it displays a progress bar while encoding sentences, providing a visual indication of the encoding progress.
* `output_value` (default: 'sentence\_embedding'): Specifies the desired output type. The default value 'sentence\_embedding' returns sentence embeddings. Setting it to 'token\_embeddings' returns wordpiece token embeddings. Setting it to None returns all output values.
* `convert_to_numpy` (default: `True`): If set to `True`, the output is a list of numpy vectors. If set to `False`, the output is a list of PyTorch tensors.
* `convert_to_tensor` (default: `False`): If set to `True`, the function returns a stacked tensor as a single output. This parameter overrides any setting specified by `convert_to_numpy`.
* `device` (default: None): Specifies the torch.device to use for the computation. If not specified, the function uses the default device.
* `normalize_embeddings` (default: `False`): If set to `True`, the returned vectors will have a length of 1, indicating that they are normalized. In this case, similarity search would use the faster dot-product (`util.dot_score`), instead of cosine similarity.

## Model List

We released a series of INSTRUCTOR checkpoints with different sizes. You can easily load these models with `InstructorEmbedding` package. 
|              Model              | Avg. Score |
|:-------------------------------|:--------:|
|  [hkunlp/instructor-base](https://huggingface.co/hkunlp/instructor-base) |   55.9 |
| [hkunlp/instructor-large](https://huggingface.co/hkunlp/instructor-large) |   58.4  |
|    [hkunlp/instructor-xl](https://huggingface.co/hkunlp/instructor-xl)    |   58.8  |

## Use Cases
We provide a few specific use cases in the following. For more examples and applications, refer to [our paper](https://arxiv.org/abs/2212.09741)
### Calculate embeddings for your customized texts
If you want to calculate customized embeddings for specific sentences, you may follow the unified template to write instructions: 

&nbsp;&nbsp;&nbsp;&nbsp;&nbsp;&nbsp;&nbsp;&nbsp;&nbsp;&nbsp;&nbsp;&nbsp;&nbsp;&nbsp;&nbsp;&nbsp;&nbsp;&nbsp;&nbsp;&nbsp;&nbsp;&nbsp;&nbsp;&nbsp;&nbsp;&nbsp;Represent the `domain` `text_type` for `task_objective`:
* `domain` is optional, and it specifies the domain of the text, e.g., science, finance, medicine, etc.
* `text_type` is required, and it specifies the encoding unit, e.g., sentence, document, paragraph, etc.
* `task_objective` is optional, and it specifies the objective of embedding, e.g., retrieve a document, classify the sentence, etc.

### Compute similarities between texts
You can use **INSTRUCTOR** to compute similarities between two groups of sentences, with **customized embeddings**.
```python
from sklearn.metrics.pairwise import cosine_similarity
sentences_a = [['Represent the Science sentence: ','Parton energy loss in QCD matter'], 
               ['Represent the Financial statement: ','The Federal Reserve on Wednesday raised its benchmark interest rate.']]
sentences_b = [['Represent the Science sentence: ','The Chiral Phase Transition in Dissipative Dynamics'],
               ['Represent the Financial statement: ','The funds rose less than 0.5 per cent on Friday']]
embeddings_a = model.encode(sentences_a)
embeddings_b = model.encode(sentences_b)
similarities = cosine_similarity(embeddings_a,embeddings_b)
```

### Use customized embeddings for information retrieval
```python
import numpy as np
from sklearn.metrics.pairwise import cosine_similarity
query  = [['Represent the Wikipedia question for retrieving supporting documents: ','where is the food stored in a yam plant']]
corpus = [['Represent the Wikipedia document for retrieval: ','Capitalism has been dominant in the Western world since the end of feudalism, but most feel[who?] that the term "mixed economies" more precisely describes most contemporary economies, due to their containing both private-owned and state-owned enterprises. In capitalism, prices determine the demand-supply scale. For example, higher demand for certain goods and services lead to higher prices and lower demand for certain goods lead to lower prices.'],
          ['Represent the Wikipedia document for retrieval: ',"The disparate impact theory is especially controversial under the Fair Housing Act because the Act regulates many activities relating to housing, insurance, and mortgage loansâ€”and some scholars have argued that the theory's use under the Fair Housing Act, combined with extensions of the Community Reinvestment Act, contributed to rise of sub-prime lending and the crash of the U.S. housing market and ensuing global economic recession"],
          ['Represent the Wikipedia document for retrieval: ','Disparate impact in United States labor law refers to practices in employment, housing, and other areas that adversely affect one group of people of a protected characteristic more than another, even though rules applied by employers or landlords are formally neutral. Although the protected classes vary by statute, most federal civil rights laws protect based on race, color, religion, national origin, and sex as protected traits, and some laws include disability status and other traits as well.']]
query_embeddings = model.encode(query)
corpus_embeddings = model.encode(corpus)
similarities = cosine_similarity(query_embeddings,corpus_embeddings)
retrieved_doc_id = np.argmax(similarities)
print(retrieved_doc_id)
```

### Use customized embeddings for clustering
```python
import sklearn.cluster
sentences = [['Represent the Medicine sentence for clustering: ','Dynamical Scalar Degree of Freedom in Horava-Lifshitz Gravity'],
             ['Represent the Medicine sentence for clustering: ','Comparison of Atmospheric Neutrino Flux Calculations at Low Energies'],
             ['Represent the Medicine sentence for clustering: ','Fermion Bags in the Massive Gross-Neveu Model'],
             ['Represent the Medicine sentence for clustering: ',"QCD corrections to Associated t-tbar-H production at the Tevatron"],
             ['Represent the Medicine sentence for clustering: ','A New Analysis of the R Measurements: Resonance Parameters of the Higher,  Vector States of Charmonium']]
embeddings = model.encode(sentences)
clustering_model = sklearn.cluster.MiniBatchKMeans(n_clusters=2)
clustering_model.fit(embeddings)
cluster_assignment = clustering_model.labels_
print(cluster_assignment)
```
## Training
### Data
We construct Multitask Embeddings Data
with Instructions (MEDI), consisting of a collection of 330 datasets from [Super-NI](https://arxiv.org/abs/2204.07705)(Super-NaturalInstructions), [sentence-transformer embedding training data](https://huggingface.co/datasets/sentence-transformers/embedding-training-data), [KILT](https://arxiv.org/abs/2009.02252) and [MedMCQA](https://proceedings.mlr.press/v174/pal22a/pal22a.pdf), spanning a wide range of domains and tasks. We construct positive and negative pairs if they are not provided, and store them in a unified format:
```
[
    {'query': ['Represent the Wikipedia question for retrieving relevant documents;', 'big little lies season 2 how many episodes'], 'pos': ['Represent the Wikipedia document for retrieval;', 'Big Little Lies (TV series) series garnered several accolades. It received 16 Emmy Award nominations and won eight, including Outstanding Limited Series and acting awards for Kidman, Skarsgård, and Dern. The trio also won Golden Globe Awards in addition to a Golden Globe Award for Best Miniseries or Television Film win for the series. Kidman and Skarsgård also received Screen Actors Guild Awards for their performances. Despite originally being billed as a miniseries, HBO renewed the series for a second season. Production on the second season began in March 2018 and is set to premiere in 2019. All seven episodes are being written by Kelley'], 'neg': ['Represent the Wikipedia document for retrieval;', 'Little People, Big World final minutes of the season two-A finale, "Farm Overload". A crowd had gathered around Jacob, who was lying on the ground near the trebuchet. The first two episodes of season two-B focus on the accident, and how the local media reacted to it. The first season of "Little People, Big World" generated solid ratings for TLC (especially in the important 18–49 demographic), leading to the show\'s renewal for a second season. Critical reviews of the series have been generally positive, citing the show\'s positive portrayal of little people. Conversely, other reviews have claimed that the show has a voyeuristic bend'], 'task_id': 1}
    {'query': ['Represent the Wikipedia question for retrieving relevant documents;', 'who sang waiting for a girl like you'], 'pos': ['Represent the Wikipedia document for retrieval;', 'Waiting for a Girl Like You Waiting for a Girl Like You "Waiting for a Girl Like You" is a 1981 power ballad by the British-American rock band Foreigner. The distinctive synthesizer theme was performed by the then-little-known Thomas Dolby, and this song also marked a major departure from their earlier singles because their previous singles were mid to upper tempo rock songs while this song was a softer love song with the energy of a power ballad. It was the second single released from the album "4" (1981) and was co-written by Lou Gramm and Mick Jones. It has become one of the band\'s most'], 'neg': ['Represent the Wikipedia document for retrieval;', 'Waiting for a Girl Like You held off the number 1 spot by Olivia Newton-John\'s single "Physical" for nine consecutive weeks, and then by Hall & Oates\' "I Can\'t Go for That (No Can Do)" for a tenth week on January 30, 1982. Because of its chart longevity, it ended up being the number 19 song on the Top 100 singles of 1982. The song was the band\'s biggest hit until "I Want to Know What Love Is" hit number 1 in 1985. The song lists at number 100 on ""Billboard"\'s Greatest Songs of All Time". Waiting for a Girl Like You "Waiting for a Girl'], 'task_id': 1}
    ...
    {'query': ['Represent the Wikipedia sentence for retrieving relevant documents;', 'i LOVE sweet martini drinks!'], 'pos': ['Represent the Wikipedia document for retrieval;', "Appletini Appletini\nAn Apple martini (Appletini for short) is a cocktail containing vodka and one or more of apple juice, apple cider, apple liqueur, or apple brandy.\nThis drink, originally called an Adam's Apple Martini because the bartender who created it was named Adam, was created in 1996 at Lola's West Hollywood restaurant.\nThe drink, Adam's Apple was advertised by Smirnoff in the July 1972 issue of Playboy Magazine to the inside front cover. The recipe called for an ounce or so of Smirnoff"], 'neg': ['Represent the Wikipedia document for retrieval;', "Aromatised wine similar beverages described in this legislation are 'aromatised wine-based drinks' (non-fortified) and 'aromatised wine-product cocktail' (blended, lower alcohol drink under 7% ABV).\nVarieties of aromatised wine.\nVarieties of aromatised wine Vermouth.\nVermouth is the most widely used aromatised wine due to its use in cocktails and famous commercial brands such as Martini and Cinzano which are commonplace around the world. Vermouth can be sweet or dry and red, white, pink or orange. It is traditionally"], 'task_id': 300}
]
```
Each instance consists of a query, a positive pair, a negative pair and the id of the task, which is used to ensure data in the same training batch are from the same task.
The MEDI data is available to be downloaded at [this link](https://drive.google.com/file/d/1vZ5c2oJNonGOvXzppNg5mHz24O6jcc52/view?usp=sharing).

### Train INSTRUCTOR
We provide the example script for training INSTRUCTOR. You may need to first download the [MEDI data](https://drive.google.com/file/d/1vZ5c2oJNonGOvXzppNg5mHz24O6jcc52/view?usp=sharing), unzip the folder and put `medi-data.json` under `--cache_dir`.
```python
python train.py --model_name_or_path sentence-transformers/gtr-t5-large --output_dir {output_directory} --cache_dir {cache_directory} --max_source_length 512 --num_train_epochs 10 --save_steps 500 --cl_temperature 0.1 --warmup_ratio 0.1 --learning_rate 2e-5 --overwrite_output_dir
```
We explain the arguments in the following:
* `--model_name_or_path`: Pretrained checkpoints to start with. We support both model id (e.g., `sentence-transformers/gtr-t5-large`, `sentence-transformers/sentence-t5-large`) or checkpoint path (e.g., checkpoint saved by transformers trainer).
* `--cl_temperature`: Temperature for contrastive loss
* `--cache_dir`: The directory to cache downloaded models and data. The downloaded MEDI data(`medi-data.json`) should be put under the directory `--cache_dir`.
* `--output_dir`: The directory to store the trained models(checkpoints) for evaluation. 

All the other arguments are standard `Huggingface's transformers` training arguments, such as `--overwrite_output_dir`, `--num_train_epochs`, `--learning_rate`. For details, refer to [Huggingface transformers](https://github.com/huggingface/transformers) 

## Evaluation
We evaluate INSTRUCTOR massively on 70 diverse tasks, spanning a wide range of tasks and domains. Specifically, we build our evaluation on three benchmarks, [MTEB](https://huggingface.co/spaces/mteb/leaderboard), [Billboard](https://arxiv.org/abs/2112.04139), and [Prompt Retrieval](https://arxiv.org/abs/2209.01975). We explain the details about running evaluation scripts in the following.
<!-- * MTEB is a comprehensive embedding evaluation benchmark that aims to provide a holistic view of embedding models.  It combines several conventional benchmarks (e.g., BEIR and STS) and spans a wide range of domain-specific datasets, including science, biology, and medicine. 
* Prompt Retrieval tasks aim to retrieve a few in-context learning (i.e., demonstration) examples from annotated examples given a test instance. The embedding model is used to encode all annotated examples and to find the few most similar examples to the test instance based on the cosine similarity. We evaluate embeddings by measuring the average performance on the downstream tasks. 
* Billboard applies INSTRUCTOR to automatic evaluations for text generation tasks. Following [Kasai et al. (2022a)](https://arxiv.org/abs/2112.04139), we measure the cosine similarity between the generated text and each reference text and take the maximum similarity score over all references available. We evaluate all embedding models by the Pearson correlation with the human judgments. -->

### MTEB
To evaluate the model performance on MTEB benchmark dataset, first install the MTEB library

```python
cd evaluation/MTEB
pip install -e .
```
Then run the following command:
```python
python examples/evaluate_model.py --model_name hkunlp/instructor-large --output_dir outputs --task_name ArguAna --result_file results
```
You can evaluate your trained model checkpoints by specifying `--model_name` and run all MTEB datasets by changing `--task_name`. Check [our paper](https://arxiv.org/abs/2212.09741) or [MTEB benchmark](https://huggingface.co/spaces/mteb/leaderboard) for evaluation metrics of all tasks.

### Billboard
To evaluate the model performance on Billboard, run the following command:
```python
cd evaluation/text_evaluation
python main.py --model_name hkunlp/instructor-large --task mscoco --add_prompt
```
You can evaluate your trained model checkpoints by specifying `--model_name` and run all Billboard datasets by changing `--task`. In all of the three datasets in Billboard, we report the Pearson correlation.

### Prompt Retrieval
To evaluate the model performance on Prompt Retrieval, run the following command:
```python
cd evaluation/prompt_retrieval
python main.py --embedding_model hkunlp/instructor-large --task rte --model_cache_dir {cache_dir} --output_dir {output_dir} --add_prompt
```
You can evaluate your trained model checkpoints by specifying `--model_name` and run prompt retrieval datasets by changing `--task`. In order to have a consistent metric, we cast all tasks in Prompt Retrieval into a "text-to-text" format, and report the Rouge-L score.


## Quantization 
To [**Quantize**](https://pytorch.org/docs/stable/quantization.html) the Instructor embedding model, run the following code: 

```python 
# imports 
import torch
from InstructorEmbedding import INSTRUCTOR

# load the model 
model = INSTRUCTOR('hkunlp/instructor-large', device='cpu')  # you can use GPU

# quantize the model 
qmodel = torch.quantization.quantize_dynamic(
model, {torch.nn.Linear}, dtype=torch.qint8)

# Inference 
sentence = "3D ActionSLAM: wearable person tracking in multi-floor environments"
instruction = "Represent the Science title:"

embeddings = qmodel.encode([[instruction,sentence]])  
# you can also normalize the embeddings:  normalize_embeddings=True 

print(f"Quantized Embeddings:\n {embeddings}")
````

It reduces the model size by 10x and inference time will be lesser than normal model :) 


## Bugs or questions?
If you have any question related to the code or the paper, feel free to email Hongjin (`hjsu@cs.hku.hk`) and Weijia (`swj0419@cs.washington.edu`). Please try to specify the problem with details so we can help you better and quicker.

## Citation
If you find our work helpful, please cite us:

```bibtex
@inproceedings{INSTRUCTOR,
  title={One Embedder, Any Task: Instruction-Finetuned Text Embeddings},
  author={Su, Hongjin and Shi, Weijia and Kasai, Jungo and Wang, Yizhong and Hu, Yushi and  Ostendorf, Mari and Yih, Wen-tau and Smith, Noah A. and  Zettlemoyer, Luke and Yu, Tao},
  url={https://arxiv.org/abs/2212.09741},
  year={2022},
}
```

## INSTRUCTOR Elsewhere
We thank the community's efforts for extending INSTRUCTOR!
* [LangChain](https://python.langchain.com/docs/integrations/text_embedding/instruct_embeddings) supports InstructEmbeddings, which use the INSTRUCTOR model.
* [MosaicML](https://www.mosaicml.com/inference) has included [Instructor-Large](https://huggingface.co/hkunlp/instructor-large) and [Instructor-XL](https://huggingface.co/hkunlp/instructor-xl)
* [embaas](https://embaas.io/docs/models/instructor) integrated [Instructor-Large](https://huggingface.co/hkunlp/instructor-large)
* [Haystack](https://haystack.deepset.ai/integrations/instructor-embedder) includes `InstructorTextEmbedder` and `InstructorDocumentEmbedder` components.<|MERGE_RESOLUTION|>--- conflicted
+++ resolved
@@ -2,16 +2,9 @@
 
 This is a fork for the Instructor model becuase the original repository isn't kept up anymore.  I've also made some improvements to their source code:
 
-<<<<<<< HEAD
-1) Fixing it to work with versions of the ```sentence-transformers``` library after version 2.2.2
-   > The original only supports version 2.2.2.
-2) Properly download the models from huggingface.
-3) Ability to use the model downloaded to a folder on your computer - not ALWAYS having to download from Huggingface.
-=======
 1) Fixing it to work with the ```sentence-transformers``` library above 2.2.2.
 2) Properly download the models from huggingface using the new "snapshot download" API.
 3) Ability to specify where you want the model donwloaded with the "cache_dir" parameter.
->>>>>>> 882336b4
 
 ## What follows is the original repository's readme file.  Ignore the quantization section, however, becuase pytorch has changed its API since then.
 
